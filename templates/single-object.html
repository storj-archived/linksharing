{{template "header.html"}}

<div class="container-fluid">
<<<<<<< HEAD
    <div class="row">

        <div class="col-lg-8 col-xl-9 bg-grey order-2 order-lg-1">

            <div class="row d-none d-lg-block mb-4">
                <div class="col text-center">
                    <a href="http://tardigrade.io/"><img src="/static/img/logo.svg" class="logo" alt="Logo"></a>
                    <p class="file-title-top text-center">{{.Name}}</p>
                </div>
            </div>

            <div class="row justify-content-center mt-3">
                <div class="col-12 col-xl-9">
                    <div class="card p-3 p-lg-5">
                        <div class="row">
                            <div class="col text-center mb-4 mt-3 mt-lg-0">
                                <h6>Real-time Distribution of <span class="text-muted file-title-distribution">{{.Name}}</span> on Tardigrade</h6>
                            </div>
                        </div>
                        <div class="row">
                            <div id="mapid" class="col-12 col-lg-8 text-center map">
                                <script>
                                    var mymap = L.map('mapid').setView([35, 10], 1.2);

                                    L.tileLayer('https://api.mapbox.com/styles/v1/{id}/tiles/{z}/{x}/{y}?access_token=pk.eyJ1IjoiYnJhbmRvbnN0b3JqIiwiYSI6ImNrZzlrcG1lcDByemgycm11MHBiZ2VhcGUifQ.kp78EgYfoLWzePO0f9cWVQ', {
                                        maxZoom: 6,
                                        minZoom: 1,
                                        attribution: 'Map data &copy; <a href="https://www.openstreetmap.org/">OpenStreetMap</a> contributors, ' +
                                            '<a href="https://creativecommons.org/licenses/by-sa/2.0/">CC-BY-SA</a>, ' +
                                            'Imagery © <a href="https://www.mapbox.com/">Mapbox</a>',
                                        id: 'boshevski/ckg4162p90kie19nzjdzxhwb9',
                                        tileSize: 512,
                                        zoomOffset: -1,
                                        // this map option disables world wrapping. by default, it is false.
                                        continuousWorld: false,
                                        // this option disables loading tiles outside of the world bounds.
                                        noWrap: true,
                                        bounds: [
                                            [-90, -180],
                                            [90, 180]
                                        ]
                                    }).addTo(mymap);

                                    var routes = {{.Locations}};

                                    circleOpts = {
                                        color: '#2582ff',
                                        fillColor: '#2582ff',
                                        radius: 6000,
                                        fillOpacity: 1,
                                    };

                                    for (var i = 0; i < routes.length; i++) {
                                        r = routes[i]

                                        L.circle([r.Latitude, r.Longitude], circleOpts).addTo(mymap);
                                    }
                                </script>
                            </div>
                            <div class="col-12 col-lg-4 text-center text-lg-left">
                                <p class="mt-4"><strong>Status: <span>Ready for download</span></strong></p>
                                <p class="mt-4"><strong>File Size:</strong> <span>{{.Size}}</span></p>
                                <p class="mt-4"><strong>File Pieces:</strong> <span>{{.Pieces}}</span></p>
                            </div>
                        </div>
                    </div>
                </div>
            </div>

            <div class="row justify-content-center">
                <div class="col-12 col-sm-10 col-xl-8 text-center py-5">
                    <h5 class="mb-3">You’re Downloading this File From All Over the World</h5>
                    <p>Tardigrade distributes pieces of each file to a global network of independent nodes, and then recompiles them securely on download.  This means your data isn't being stored in an unsafe, centralized data center. The map above shows the location of the pieces of the file you are about to download.</p>
                    <a href="https://tardigrade.io/how-it-works/" target="_blank" rel="noopener" class="btn btn-light btn-lg text-primary px-4 mt-2 mb-4">Learn More About Tardigrade</a>
                </div>
            </div>

        </div>

        <div class="col-lg-4 col-xl-3 order-1 order-lg-2">
            <div class="row mb-5 mt-3">
                <div class="col-2">
                    <a href="http://tardigrade.io/" class="d-block d-lg-none mt-1"><img src="/static/img/logo.svg" class="logo-mobile" alt="Logo"></a>
                    <a href="?download" class="btn btn-outline-secondary d-none d-lg-inline-block"><img src="/static/img/icon-download-blue.svg" alt="Download"></a>
                </div>
                <div class="col-10 text-right">
                    <a href="https://tardigrade.io/login" class="btn btn-outline-secondary">Sign In</a>
                    <a href="https://tardigrade.io/signup" class="btn btn-outline-primary">Sign Up</a>
                </div>
            </div>
            <div class="row text-center text-lg-left">
                <div class="col">
                    <div class="file">
                        <img src="/static/img/icon-file.svg" class="d-block d-lg-inline-block mx-auto" alt="File icon">
                        <h5 class="file-title-sidebar">{{.Name}}</h5>
                    </div>
                    <p class="mt-3">{{.Size}}</p>
                    <div class="row justify-content-center">
                        <div class="col-12 col-sm-4 col-lg-12">
                            <a href="?download" class="btn btn-primary btn-lg btn-block mb-3">Download <img src="/static/img/icon-download-white.svg" alt="Download" class="ml-2"></a>
                        </div>
                        <div class="col-12 col-sm-4 col-lg-12">
                            <button type="button" onclick="openModal()" class="btn btn-outline-primary btn-lg btn-block mb-5 border-2 btn-share">Share <img src="/static/img/icon-share.svg" alt="Share" class="ml-2"></button>
                        </div>
                    </div>
                </div>
            </div>
        </div>

    </div>
=======
  <div class="row">

    <div class="col-lg-8 col-xl-9 bg-grey order-2 order-lg-1">

      <div class="row d-none d-lg-block mb-4">
        <div class="col text-center">
          <a href="http://tardigrade.io/"><img src="/static/img/logo.svg" class="logo" alt="Logo"></a>
          <p class="file-title-top text-center">{{.Name}}</p>
        </div>
      </div>

      <div class="row justify-content-center mt-3">
        <div class="col-12 col-xl-9">
          <div class="card p-3 p-lg-5">
            <div class="row">
              <div class="col text-center mb-4 mt-3 mt-lg-0">
                <h6>Real-time Distribution of <span class="text-muted file-title-distribution">{{.Name}}</span> on Tardigrade</h6>
              </div>
            </div>
            <div class="row">
              <div id="mapid" class="col-12 col-lg-8 text-center map">
                <script>
                  var mymap = L.map('mapid').setView([35, 10], 1.2);

                  L.tileLayer('https://api.mapbox.com/styles/v1/{id}/tiles/{z}/{x}/{y}?access_token=pk.eyJ1IjoiYnJhbmRvbnN0b3JqIiwiYSI6ImNrZzlrcG1lcDByemgycm11MHBiZ2VhcGUifQ.kp78EgYfoLWzePO0f9cWVQ', {
                    maxZoom: 6,
                    minZoom: 1,
                    attribution: 'Map data &copy; <a href="https://www.openstreetmap.org/">OpenStreetMap</a> contributors, ' +
                            '<a href="https://creativecommons.org/licenses/by-sa/2.0/">CC-BY-SA</a>, ' +
                            'Imagery © <a href="https://www.mapbox.com/">Mapbox</a>',
                    id: 'boshevski/ckg4162p90kie19nzjdzxhwb9',
                    tileSize: 512,
                    zoomOffset: -1,
                    // this map option disables world wrapping. by default, it is false.
                    continuousWorld: false,
                    // this option disables loading tiles outside of the world bounds.
                    noWrap: true,
                    bounds: [
                      [-90, -180],
                      [90, 180]
                    ]
                  }).addTo(mymap);

                  var routes = {{.Locations}};

                  circleOpts = {
                    color: '#2582ff',
                    fillColor: '#2582ff',
                    radius: 6000,
                    fillOpacity: 1,
                  };

                  for (var i = 0; i < routes.length; i++) {
                    r = routes[i]

                    L.circle([r.Latitude, r.Longitude], circleOpts).addTo(mymap);
                  }
                </script>
              </div>
              <div class="col-12 col-lg-4 text-center text-lg-left">
                <p class="mt-4"><strong>Status: <span>Ready for download</span></strong></p>
                <p class="mt-4"><strong>File Size:</strong> <span>{{.Size}}</span></p>
                <p class="mt-4"><strong>File Pieces:</strong> <span>{{.Pieces}}</span></p>
              </div>
            </div>
          </div>
        </div>
      </div>

      <div class="row justify-content-center">
        <div class="col-12 col-sm-10 col-xl-8 text-center py-5">
          <h5 class="mb-3">You’re Downloading this File From All Over the World</h5>
          <p>Tardigrade distributes pieces of each file to a global network of independent nodes, and then recompiles them securely on download.  This means your data isn't being stored in an unsafe, centralized data center. The map above shows the location of the pieces of the file you are about to download.</p>
          <a href="https://tardigrade.io/how-it-works/" target="_blank" rel="noopener" class="btn btn-light btn-lg text-primary px-4 mt-2 mb-4">Learn More About Tardigrade</a>
        </div>
      </div>

    </div>

    <div class="col-lg-4 col-xl-3 order-1 order-lg-2">
      <div class="row mb-5 mt-3">
        <div class="col-2">
          <a href="http://tardigrade.io/" class="d-block d-lg-none mt-1"><img src="/static/img/logo.svg" class="logo-mobile" alt="Logo"></a>
          <a href="?download" class="btn btn-outline-secondary d-none d-lg-inline-block"><img src="/static/img/icon-download-blue.svg" alt="Download"></a>
        </div>
        <div class="col-10 text-right">
          <a href="https://tardigrade.io/login" class="btn btn-outline-secondary">Sign In</a>
          <a href="https://tardigrade.io/signup" class="btn btn-outline-primary">Sign Up</a>
        </div>
      </div>
      <div class="row text-center text-lg-left">
        <div class="col">
          <div class="file">
            <img src="/static/img/icon-file.svg" class="d-block d-lg-inline-block mx-auto" alt="File icon">
            <h5 class="file-title-sidebar">{{.Name}}</h5>
          </div>
          <p class="mt-3">{{.Size}}</p>
          <div class="row justify-content-center">
            <div class="col-12 col-sm-4 col-lg-12">
              <a href="?download" class="btn btn-primary btn-lg btn-block mb-3">Download <img src="/static/img/icon-download-white.svg" alt="Download" class="ml-2"></a>
            </div>
            <div class="col-12 col-sm-4 col-lg-12">
              <button type="button" onclick="openModal()" class="btn btn-outline-primary btn-lg btn-block mb-5 border-2 btn-share">Share <img src="/static/img/icon-share.svg" alt="Share" class="ml-2"></button>
            </div>
          </div>
        </div>
      </div>
    </div>

  </div>
>>>>>>> 6687adc4
</div>

<!-- Share Modal -->
<div class="modal fade" id="shareModal" tabindex="-1" aria-labelledby="shareModalLabel" aria-hidden="true">
<<<<<<< HEAD
    <div class="modal-dialog modal-dialog-centered">
        <div class="modal-content text-center border-0 p-2 p-sm-4 p-md-5">
            <div class="modal-header border-0">
                <div class="copy-notification" id="copyNotification">
                    <p class="copy-notification-text">Link Copied!</p>
                </div>
                <h5 class="modal-title mx-auto" id="shareModalLabel">Share {{.Name}}</h5>
                <!-- <button type="button" class="close" data-dismiss="modal" aria-label="Close">
                  <span aria-hidden="true">&times;</span>
                </button> -->
            </div>
            <div class="modal-body pt-0">
                <p>Just copy and paste the link below to share this file.</p>
                <input class="form-control form-control-lg mt-4 input-url" type="url" id="url" readonly>
                <button type="button" name="copy" class="btn btn-light btn-copy" onclick="copy()">Copy</button>
            </div>
            <div class="modal-footer border-0">
                <button type="button" class="btn btn-primary btn-block btn-lg" data-dismiss="modal" onclick="closeModal()">Done</button>
            </div>
        </div>
    </div>
=======
  <div class="modal-dialog modal-dialog-centered">
    <div class="modal-content text-center border-0 p-2 p-sm-4 p-md-5">
      <div class="modal-header border-0">
        <div class="copy-notification" id="copyNotification">
          <p class="copy-notification-text">Link Copied!</p>
        </div>
        <h5 class="modal-title mx-auto" id="shareModalLabel">Share {{.Name}}</h5>
        <!-- <button type="button" class="close" data-dismiss="modal" aria-label="Close">
          <span aria-hidden="true">&times;</span>
        </button> -->
      </div>
      <div class="modal-body pt-0">
        <p>Just copy and paste the link below to share this file.</p>
        <input class="form-control form-control-lg mt-4 input-url" type="url" id="url" readonly>
        <button type="button" name="copy" class="btn btn-light btn-copy" onclick="copy()">Copy</button>
      </div>
      <div class="modal-footer border-0">
        <button type="button" class="btn btn-primary btn-block btn-lg" data-dismiss="modal" onclick="closeModal()">Done</button>
      </div>
    </div>
  </div>
>>>>>>> 6687adc4
</div>
<div class="modal-backdrop fade show" id="backdrop" style="display: none;"></div>

<script type="text/javascript">
<<<<<<< HEAD
    function openModal() {
        document.getElementById("backdrop").style.display = "block"
        document.getElementById("shareModal").style.display = "block"
        document.getElementById("shareModal").className += "show"
    }

    function closeModal() {
        document.getElementById("backdrop").style.display = "none"
        document.getElementById("shareModal").style.display = "none"
        document.getElementById("shareModal").className += document.getElementById("shareModal").className.replace("show", "")
        document.getElementById("copyNotification").style.display = "none"
    }

    function copy() {
        navigator.clipboard.writeText(input.value)
        document.getElementById("copyNotification").style.display = "block"
    }

    let modal = document.getElementById('shareModal');
    let input = document.getElementById('url');

    window.onclick = function (event) {
        if (event.target == modal) {
            closeModal()
        }
    }

    window.onload = () => {
        input.setAttribute('value', window.location.href);
    }
=======
  function openModal() {
    document.getElementById("backdrop").style.display = "block"
    document.getElementById("shareModal").style.display = "block"
    document.getElementById("shareModal").className += "show"
  }

  function closeModal() {
      document.getElementById("backdrop").style.display = "none"
      document.getElementById("shareModal").style.display = "none"
      document.getElementById("shareModal").className += document.getElementById("shareModal").className.replace("show", "")
      document.getElementById("copyNotification").style.display = "none"
  }

  function copy() {
    navigator.clipboard.writeText(input.value)
    document.getElementById("copyNotification").style.display = "block"
  }

  let modal = document.getElementById('shareModal');
  let input = document.getElementById('url');

  window.onclick = function (event) {
      if (event.target == modal) {
          closeModal()
      }
  }

  window.onload = () => {
    input.setAttribute('value', window.location.href);
  }
>>>>>>> 6687adc4
</script>

{{template "footer.html"}}<|MERGE_RESOLUTION|>--- conflicted
+++ resolved
@@ -1,118 +1,6 @@
 {{template "header.html"}}
 
 <div class="container-fluid">
-<<<<<<< HEAD
-    <div class="row">
-
-        <div class="col-lg-8 col-xl-9 bg-grey order-2 order-lg-1">
-
-            <div class="row d-none d-lg-block mb-4">
-                <div class="col text-center">
-                    <a href="http://tardigrade.io/"><img src="/static/img/logo.svg" class="logo" alt="Logo"></a>
-                    <p class="file-title-top text-center">{{.Name}}</p>
-                </div>
-            </div>
-
-            <div class="row justify-content-center mt-3">
-                <div class="col-12 col-xl-9">
-                    <div class="card p-3 p-lg-5">
-                        <div class="row">
-                            <div class="col text-center mb-4 mt-3 mt-lg-0">
-                                <h6>Real-time Distribution of <span class="text-muted file-title-distribution">{{.Name}}</span> on Tardigrade</h6>
-                            </div>
-                        </div>
-                        <div class="row">
-                            <div id="mapid" class="col-12 col-lg-8 text-center map">
-                                <script>
-                                    var mymap = L.map('mapid').setView([35, 10], 1.2);
-
-                                    L.tileLayer('https://api.mapbox.com/styles/v1/{id}/tiles/{z}/{x}/{y}?access_token=pk.eyJ1IjoiYnJhbmRvbnN0b3JqIiwiYSI6ImNrZzlrcG1lcDByemgycm11MHBiZ2VhcGUifQ.kp78EgYfoLWzePO0f9cWVQ', {
-                                        maxZoom: 6,
-                                        minZoom: 1,
-                                        attribution: 'Map data &copy; <a href="https://www.openstreetmap.org/">OpenStreetMap</a> contributors, ' +
-                                            '<a href="https://creativecommons.org/licenses/by-sa/2.0/">CC-BY-SA</a>, ' +
-                                            'Imagery © <a href="https://www.mapbox.com/">Mapbox</a>',
-                                        id: 'boshevski/ckg4162p90kie19nzjdzxhwb9',
-                                        tileSize: 512,
-                                        zoomOffset: -1,
-                                        // this map option disables world wrapping. by default, it is false.
-                                        continuousWorld: false,
-                                        // this option disables loading tiles outside of the world bounds.
-                                        noWrap: true,
-                                        bounds: [
-                                            [-90, -180],
-                                            [90, 180]
-                                        ]
-                                    }).addTo(mymap);
-
-                                    var routes = {{.Locations}};
-
-                                    circleOpts = {
-                                        color: '#2582ff',
-                                        fillColor: '#2582ff',
-                                        radius: 6000,
-                                        fillOpacity: 1,
-                                    };
-
-                                    for (var i = 0; i < routes.length; i++) {
-                                        r = routes[i]
-
-                                        L.circle([r.Latitude, r.Longitude], circleOpts).addTo(mymap);
-                                    }
-                                </script>
-                            </div>
-                            <div class="col-12 col-lg-4 text-center text-lg-left">
-                                <p class="mt-4"><strong>Status: <span>Ready for download</span></strong></p>
-                                <p class="mt-4"><strong>File Size:</strong> <span>{{.Size}}</span></p>
-                                <p class="mt-4"><strong>File Pieces:</strong> <span>{{.Pieces}}</span></p>
-                            </div>
-                        </div>
-                    </div>
-                </div>
-            </div>
-
-            <div class="row justify-content-center">
-                <div class="col-12 col-sm-10 col-xl-8 text-center py-5">
-                    <h5 class="mb-3">You’re Downloading this File From All Over the World</h5>
-                    <p>Tardigrade distributes pieces of each file to a global network of independent nodes, and then recompiles them securely on download.  This means your data isn't being stored in an unsafe, centralized data center. The map above shows the location of the pieces of the file you are about to download.</p>
-                    <a href="https://tardigrade.io/how-it-works/" target="_blank" rel="noopener" class="btn btn-light btn-lg text-primary px-4 mt-2 mb-4">Learn More About Tardigrade</a>
-                </div>
-            </div>
-
-        </div>
-
-        <div class="col-lg-4 col-xl-3 order-1 order-lg-2">
-            <div class="row mb-5 mt-3">
-                <div class="col-2">
-                    <a href="http://tardigrade.io/" class="d-block d-lg-none mt-1"><img src="/static/img/logo.svg" class="logo-mobile" alt="Logo"></a>
-                    <a href="?download" class="btn btn-outline-secondary d-none d-lg-inline-block"><img src="/static/img/icon-download-blue.svg" alt="Download"></a>
-                </div>
-                <div class="col-10 text-right">
-                    <a href="https://tardigrade.io/login" class="btn btn-outline-secondary">Sign In</a>
-                    <a href="https://tardigrade.io/signup" class="btn btn-outline-primary">Sign Up</a>
-                </div>
-            </div>
-            <div class="row text-center text-lg-left">
-                <div class="col">
-                    <div class="file">
-                        <img src="/static/img/icon-file.svg" class="d-block d-lg-inline-block mx-auto" alt="File icon">
-                        <h5 class="file-title-sidebar">{{.Name}}</h5>
-                    </div>
-                    <p class="mt-3">{{.Size}}</p>
-                    <div class="row justify-content-center">
-                        <div class="col-12 col-sm-4 col-lg-12">
-                            <a href="?download" class="btn btn-primary btn-lg btn-block mb-3">Download <img src="/static/img/icon-download-white.svg" alt="Download" class="ml-2"></a>
-                        </div>
-                        <div class="col-12 col-sm-4 col-lg-12">
-                            <button type="button" onclick="openModal()" class="btn btn-outline-primary btn-lg btn-block mb-5 border-2 btn-share">Share <img src="/static/img/icon-share.svg" alt="Share" class="ml-2"></button>
-                        </div>
-                    </div>
-                </div>
-            </div>
-        </div>
-
-    </div>
-=======
   <div class="row">
 
     <div class="col-lg-8 col-xl-9 bg-grey order-2 order-lg-1">
@@ -223,34 +111,10 @@
     </div>
 
   </div>
->>>>>>> 6687adc4
 </div>
 
 <!-- Share Modal -->
 <div class="modal fade" id="shareModal" tabindex="-1" aria-labelledby="shareModalLabel" aria-hidden="true">
-<<<<<<< HEAD
-    <div class="modal-dialog modal-dialog-centered">
-        <div class="modal-content text-center border-0 p-2 p-sm-4 p-md-5">
-            <div class="modal-header border-0">
-                <div class="copy-notification" id="copyNotification">
-                    <p class="copy-notification-text">Link Copied!</p>
-                </div>
-                <h5 class="modal-title mx-auto" id="shareModalLabel">Share {{.Name}}</h5>
-                <!-- <button type="button" class="close" data-dismiss="modal" aria-label="Close">
-                  <span aria-hidden="true">&times;</span>
-                </button> -->
-            </div>
-            <div class="modal-body pt-0">
-                <p>Just copy and paste the link below to share this file.</p>
-                <input class="form-control form-control-lg mt-4 input-url" type="url" id="url" readonly>
-                <button type="button" name="copy" class="btn btn-light btn-copy" onclick="copy()">Copy</button>
-            </div>
-            <div class="modal-footer border-0">
-                <button type="button" class="btn btn-primary btn-block btn-lg" data-dismiss="modal" onclick="closeModal()">Done</button>
-            </div>
-        </div>
-    </div>
-=======
   <div class="modal-dialog modal-dialog-centered">
     <div class="modal-content text-center border-0 p-2 p-sm-4 p-md-5">
       <div class="modal-header border-0">
@@ -272,43 +136,10 @@
       </div>
     </div>
   </div>
->>>>>>> 6687adc4
 </div>
 <div class="modal-backdrop fade show" id="backdrop" style="display: none;"></div>
 
 <script type="text/javascript">
-<<<<<<< HEAD
-    function openModal() {
-        document.getElementById("backdrop").style.display = "block"
-        document.getElementById("shareModal").style.display = "block"
-        document.getElementById("shareModal").className += "show"
-    }
-
-    function closeModal() {
-        document.getElementById("backdrop").style.display = "none"
-        document.getElementById("shareModal").style.display = "none"
-        document.getElementById("shareModal").className += document.getElementById("shareModal").className.replace("show", "")
-        document.getElementById("copyNotification").style.display = "none"
-    }
-
-    function copy() {
-        navigator.clipboard.writeText(input.value)
-        document.getElementById("copyNotification").style.display = "block"
-    }
-
-    let modal = document.getElementById('shareModal');
-    let input = document.getElementById('url');
-
-    window.onclick = function (event) {
-        if (event.target == modal) {
-            closeModal()
-        }
-    }
-
-    window.onload = () => {
-        input.setAttribute('value', window.location.href);
-    }
-=======
   function openModal() {
     document.getElementById("backdrop").style.display = "block"
     document.getElementById("shareModal").style.display = "block"
@@ -339,7 +170,6 @@
   window.onload = () => {
     input.setAttribute('value', window.location.href);
   }
->>>>>>> 6687adc4
 </script>
 
 {{template "footer.html"}}