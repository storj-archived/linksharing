--- conflicted
+++ resolved
@@ -1,84 +1,6 @@
 {{template "header.html"}}
 
 <nav class="navbar navbar-light">
-<<<<<<< HEAD
-    <a class="navbar-brand" href="http://tardigrade.io/">
-        <img src="/static/img/logo.svg" alt="Tardigrade Logo" height="20px" loading="lazy" class="navbar-logo">
-    </a>
-    <div>
-        <a href="https://tardigrade.io/login" class="btn btn-outline-secondary">Sign In</a>
-        <a href="https://tardigrade.io/signup" class="btn btn-outline-primary">Sign Up</a>
-    </div>
-</nav>
-
-<div class="bg-grey">
-    <div class="container-lg">
-        <div class="row justify-content-center">
-
-            <div class="col">
-                <div class="card directory my-5">
-
-                    <section class="file-info text-left">
-
-                        <div class="row">
-                            <div class="col">
-                                <h2 class="directory-heading">{{.Bucket}}</h2>
-                            </div>
-                        </div>
-
-                        <div class="row">
-                            <div class="col">
-                                <h4 class="breadcrumbs">
-                                    {{range .Breadcrumbs}}
-                                        <a href="/{{.URL}}">{{.Prefix}}</a>
-                                        <span class="separator">/</span>
-                                    {{end}}
-                                </h4>
-                            </div>
-                        </div>
-
-                        <a class="directory-link" href="../">
-                            <div class="row">
-                                <div class="col">
-                                    <img src="/static/img/back.svg" alt="Back">
-                                    <span class="directory-name">Back</span>
-                                </div>
-                            </div>
-                        </a>
-
-                        {{range .Items}}
-                            {{if .Prefix}}
-                                <a class="directory-link" href="{{.Name}}">
-                                    <div class="row">
-                                        <div class="col">
-                                            <img src="/static/img/folder.svg" alt="Prefix"/>
-                                            <span class="directory-name">{{.Name}}</span>
-                                        </div>
-                                    </div>
-                                </a>
-                            {{else}}
-                                <a class="directory-link" href="{{.Name}}">
-                                    <div class="row">
-                                        <div class="col-9 col-sm-10">
-                                            <img src="/static/img/file.svg" alt="Object"/>
-                                            <span class="directory-name">{{.Name}}</span>
-                                        </div>
-                                        <div class="col-3 col-sm-2 text-right">
-                                            <p class="directory-size">{{.Size}}</p>
-                                        </div>
-                                    </div>
-                                </a>
-                            {{end}}
-                        {{end}}
-
-                    </section>
-
-                </div>
-            </div>
-
-        </div>
-    </div>
-=======
   <a class="navbar-brand" href="http://tardigrade.io/">
     <img src="/static/img/logo.svg" alt="Tardigrade Logo" height="20px" loading="lazy" class="navbar-logo">
   </a>
@@ -155,7 +77,6 @@
 
     </div>
   </div>
->>>>>>> 6687adc4
 </div>
 
 {{template "footer.html"}}