{{template "header.html"}}

<div class="container-lg">
<<<<<<< HEAD
    <div class="row justify-content-center">

        <h2 class="directory-heading">{{.}}</h2>

    </div>
=======
  <div class="row justify-content-center">

    <h2 class="directory-heading">{{.}}</h2>

  </div>
>>>>>>> 6687adc4
</div>

{{template "footer.html"}}<|MERGE_RESOLUTION|>--- conflicted
+++ resolved
@@ -1,19 +1,11 @@
 {{template "header.html"}}
 
 <div class="container-lg">
-<<<<<<< HEAD
-    <div class="row justify-content-center">
-
-        <h2 class="directory-heading">{{.}}</h2>
-
-    </div>
-=======
   <div class="row justify-content-center">
 
     <h2 class="directory-heading">{{.}}</h2>
 
   </div>
->>>>>>> 6687adc4
 </div>
 
 {{template "footer.html"}}