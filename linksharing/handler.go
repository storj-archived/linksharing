// Copyright (C) 2019 Storj Labs, Inc.
// See LICENSE for copying information.

package linksharing

import (
	"context"
	"errors"
	"fmt"
	"io"
	"net"
	"net/http"
	"net/url"
	"path"
	"strconv"
	"strings"
	"sync"
	"text/template"
	"time"

	"github.com/spacemonkeygo/monkit/v3"
	"go.uber.org/zap"

	"storj.io/common/memory"
	"storj.io/common/ranger"
	"storj.io/common/ranger/httpranger"
	"storj.io/uplink"
)

var (
	mon = monkit.Package()
)

// HandlerConfig specifies the handler configuration.
type HandlerConfig struct {
	// URLBase is the base URL of the link sharing handler. It is used
	// to construct URLs returned to clients. It should be a fully formed URL.
	URLBase string

	// Templates location with html templates.
	Templates string

	// TxtRecordTTL is the duration an entry in the txtRecordCache is valid for
	TxtRecordTTL time.Duration
}

type txtRecord struct {
	access    string
	root      string
	timestamp time.Time
}

type txtRecords struct {
	cache map[string]txtRecord
	ttl   time.Duration
	mu    sync.Mutex
}

// Handler implements the link sharing HTTP handler.
type Handler struct {
	log        *zap.Logger
	urlBase    *url.URL
	templates  *template.Template
	txtRecords *txtRecords
}

// NewHandler creates a new link sharing HTTP handler.
func NewHandler(log *zap.Logger, config HandlerConfig) (*Handler, error) {

	urlBase, err := parseURLBase(config.URLBase)
	if err != nil {
		return nil, err
	}

	if config.Templates == "" {
		config.Templates = "./templates/*.html"
	}
	templates, err := template.ParseGlob(config.Templates)
	if err != nil {
		return nil, err
	}

	return &Handler{
		log:        log,
		urlBase:    urlBase,
		templates:  templates,
		txtRecords: &txtRecords{cache: map[string]txtRecord{}, ttl: config.TxtRecordTTL},
	}, nil
}

// ServeHTTP handles link sharing requests.
func (handler *Handler) ServeHTTP(w http.ResponseWriter, r *http.Request) {
	// serveHTTP handles the request in full. the error that is returned can
	// be ignored since it was only added to facilitate monitoring.
	_ = handler.serveHTTP(w, r)
}

func (handler *Handler) serveHTTP(w http.ResponseWriter, r *http.Request) (err error) {
	ctx := r.Context()
	defer mon.Task()(&ctx)(&err)

	if r.Host != handler.urlBase.Host {
		return handler.handleHostingService(ctx, w, r)
	}

	locationOnly := false

	switch r.Method {
	case http.MethodHead:
		locationOnly = true
	case http.MethodGet:
	default:
		err = errors.New("method not allowed")
		http.Error(w, err.Error(), http.StatusMethodNotAllowed)
		return err
	}
	return handler.handleTraditional(ctx, w, r, locationOnly)
}

func (handler *Handler) handleTraditional(ctx context.Context, w http.ResponseWriter, r *http.Request, locationOnly bool) error {
	access, serializedAccess, bucket, key, err := parseRequestPath(r.URL.Path)
	if err != nil {
		err = fmt.Errorf("invalid request: %v", err)
		http.Error(w, err.Error(), http.StatusBadRequest)
		return err
	}
	project, err := uplink.OpenProject(ctx, access)
	if err != nil {
		handler.handleUplinkErr(w, "open project", err)
		return err
	}
	defer func() {
		if err := project.Close(); err != nil {
			handler.log.With(zap.Error(err)).Warn("unable to close project")
		}
	}()

	if key == "" || strings.HasSuffix(key, "/") {
		err = handler.servePrefix(ctx, w, project, serializedAccess, bucket, key)
		if err != nil {
			handler.handleUplinkErr(w, "list prefix", err)
		}
		return nil
	}

	o, err := project.StatObject(ctx, bucket, key)
	if err != nil {
		handler.handleUplinkErr(w, "stat object", err)
		return err
	}

	if locationOnly {
		location := makeLocation(handler.urlBase, r.URL.Path)
		http.Redirect(w, r, location, http.StatusFound)
		return nil
	}

	_, download := r.URL.Query()["download"]
	_, view := r.URL.Query()["view"]
	if !download && !view {
		var input struct {
			Name string
			Size string
		}
		input.Name = bucket + "/" + o.Key
		input.Size = memory.Size(o.System.ContentLength).Base10String()

		return handler.templates.ExecuteTemplate(w, "single-object.html", input)
	}

	if download {
		segments := strings.Split(key, "/")
		object := segments[len(segments)-1]
		w.Header().Set("Content-Disposition", "attachment; filename=\""+object+"\"")
	}
	httpranger.ServeContent(ctx, w, r, key, o.System.Created, newObjectRanger(project, o, bucket))
	return nil
}

func (handler *Handler) servePrefix(ctx context.Context, w http.ResponseWriter, project *uplink.Project, serializedAccess string, bucket, prefix string) (err error) {
	type Item struct {
		Name   string
		Size   string
		Prefix bool
	}

	type Breadcrumb struct {
		Prefix string
		URL    string
	}

	var input struct {
		Bucket      string
		Breadcrumbs []Breadcrumb
		Items       []Item
	}
	input.Bucket = bucket
	input.Breadcrumbs = append(input.Breadcrumbs, Breadcrumb{
		Prefix: bucket,
		URL:    serializedAccess + "/" + bucket + "/",
	})
	if prefix != "" {
		trimmed := strings.TrimRight(prefix, "/")
		for i, prefix := range strings.Split(trimmed, "/") {
			input.Breadcrumbs = append(input.Breadcrumbs, Breadcrumb{
				Prefix: prefix,
				URL:    input.Breadcrumbs[i].URL + "/" + prefix + "/",
			})
		}
	}

	input.Items = make([]Item, 0)

	objects := project.ListObjects(ctx, bucket, &uplink.ListObjectsOptions{
		Prefix: prefix,
		System: true,
	})

	// TODO add paging
	for objects.Next() {
		item := objects.Item()
		name := item.Key[len(prefix):]
		input.Items = append(input.Items, Item{
			Name:   name,
			Size:   memory.Size(item.System.ContentLength).Base10String(),
			Prefix: item.IsPrefix,
		})
	}
	if objects.Err() != nil {
		return objects.Err()
	}

	return handler.templates.ExecuteTemplate(w, "prefix-listing.html", input)
}

func (handler *Handler) handleUplinkErr(w http.ResponseWriter, action string, err error) {
	switch {
	case errors.Is(err, uplink.ErrBucketNotFound):
		w.WriteHeader(http.StatusNotFound)
		err = handler.templates.ExecuteTemplate(w, "404.html", "Oops! Bucket not found.")
		if err != nil {
			handler.log.Error("error while executing template", zap.Error(err))
		}
	case errors.Is(err, uplink.ErrObjectNotFound):
		w.WriteHeader(http.StatusNotFound)
		err = handler.templates.ExecuteTemplate(w, "404.html", "Oops! Object not found.")
		if err != nil {
			handler.log.Error("error while executing template", zap.Error(err))
		}
	default:
		handler.log.Error("unable to handle request", zap.String("action", action), zap.Error(err))
		http.Error(w, "unable to handle request", http.StatusInternalServerError)
	}
}

func parseRequestPath(p string) (_ *uplink.Access, serializedAccess, bucket, key string, err error) {
	// Drop the leading slash, if necessary
	p = strings.TrimPrefix(p, "/")
	// Split the request path
	segments := strings.SplitN(p, "/", 3)
	if len(segments) == 1 {
		if segments[0] == "" {
			return nil, "", "", "", errors.New("missing access")
		}
		return nil, "", "", "", errors.New("missing bucket")
	}

	serializedAccess = segments[0]
	bucket = segments[1]
	if len(segments) == 3 {
		key = segments[2]
	}

	access, err := uplink.ParseAccess(serializedAccess)
	if err != nil {
		return nil, "", "", "", err
	}
	return access, serializedAccess, bucket, key, nil
}

type objectRanger struct {
	p      *uplink.Project
	o      *uplink.Object
	bucket string
}

func newObjectRanger(p *uplink.Project, o *uplink.Object, bucket string) ranger.Ranger {
	return &objectRanger{
		p:      p,
		o:      o,
		bucket: bucket,
	}
}

func (ranger *objectRanger) Size() int64 {
	return ranger.o.System.ContentLength
}

func (ranger *objectRanger) Range(ctx context.Context, offset, length int64) (_ io.ReadCloser, err error) {
	defer mon.Task()(&ctx)(&err)
	return ranger.p.DownloadObject(ctx, ranger.bucket, ranger.o.Key, &uplink.DownloadOptions{Offset: offset, Length: length})
}

func parseURLBase(s string) (*url.URL, error) {
	u, err := url.Parse(s)
	if err != nil {
		return nil, err
	}

	switch {
	case u.Scheme != "http" && u.Scheme != "https":
		return nil, errors.New("URL base must be http:// or https://")
	case u.Host == "":
		return nil, errors.New("URL base must contain host")
	case u.User != nil:
		return nil, errors.New("URL base must not contain user info")
	case u.RawQuery != "":
		return nil, errors.New("URL base must not contain query values")
	case u.Fragment != "":
		return nil, errors.New("URL base must not contain a fragment")
	}
	return u, nil
}

func makeLocation(base *url.URL, reqPath string) string {
	location := *base
	location.Path = path.Join(location.Path, reqPath)
	return location.String()
}

func (handler *Handler) handleHostingService(ctx context.Context, w http.ResponseWriter, r *http.Request) error {
	host := strings.SplitN(r.Host, ":", 2) //todo remove after testing
	serializedAccess, root, err := handler.getRootAndAccess(host[0])
	if err != nil {
		//todo handle error
		return err
	}
	access, err := uplink.ParseAccess(serializedAccess)
	if err != nil {
		//todo handle error
		return err
	}
	project, err := uplink.OpenProject(ctx, access)
	if err != nil {
		handler.handleUplinkErr(w, "open project", err)
		return err
	}
	defer func() {
		if err := project.Close(); err != nil {
			handler.log.With(zap.Error(err)).Warn("unable to close project")
		}
	}()

	// clean path and reconstruct
	rootPath := strings.SplitN(root, "/", 2)
	bucket := rootPath[0]
	path := strings.TrimPrefix(r.URL.Path, "/")
	path = strings.TrimSuffix(path, "/")
	if len(rootPath) == 2 {
		pathPrefix := strings.TrimPrefix(rootPath[1], "/")
		pathPrefix = strings.TrimSuffix(pathPrefix, "/")
		path = pathPrefix + "/" + path
	}

	if path == "" {
		path = "index.html"
	}

	o, err := project.StatObject(ctx, bucket, path)
	if err != nil {
		handler.handleUplinkErr(w, "stat object", err)
		return err
	}

	httpranger.ServeContent(ctx, w, r, path, o.System.Created, newObjectRanger(project, o, bucket))
	return nil
}

func (handler *Handler) getRootAndAccess(hostname string) (serializedAccess, root string, err error) {
	handler.txtRecords.mu.Lock()
	defer handler.txtRecords.mu.Unlock()
	//check cache for access and root
	record, ok := handler.txtRecords.cache[hostname]
	// do a txt record lookup if the cache doesn't contain a corresponding entry or if the entry is expired
	if !ok || record.timestamp.Add(handler.txtRecords.ttl).Before(time.Now()) {
<<<<<<< HEAD
		fmt.Print(time.Now())
=======
>>>>>>> e6b47cc5
		records, err := net.LookupTXT(hostname)
		if err != nil {
			return serializedAccess, root, err
		}
		serializedAccess, root, err = parseRecords(records)

		if err != nil {
			return serializedAccess, root, err
		}
	}
	// update cache
	handler.txtRecords.cache[hostname] = txtRecord{access: serializedAccess, root: root, timestamp: time.Now()}

	return serializedAccess, root, err
}

func parseRecords(records []string) (serializedAccess, root string, err error) {
	grants := map[int]string{}
	for _, record := range records {
		r := strings.SplitN(record, ":", 2)
		if strings.HasPrefix(r[0], "storj_grant") {
			section := strings.Split(r[0], "-")
			key, err := strconv.Atoi(section[1])
			if err != nil {
				return serializedAccess, root, err
			}
			grants[key] = r[1]
		} else if r[0] == "storj_root" {
			root = r[1]
		}
	}

	if root == "" {
		return serializedAccess, root, errors.New("missing root path in txt record") //TODO use handle uplink error
	}

	for i := 1; i <= len(grants); i++ {
		if grants[i] == "" {
			return serializedAccess, root, errors.New("missing grants") //TODO use handle uplink error
		}
		serializedAccess += grants[i]
	}
	return serializedAccess, root, nil
}<|MERGE_RESOLUTION|>--- conflicted
+++ resolved
@@ -383,10 +383,6 @@
 	record, ok := handler.txtRecords.cache[hostname]
 	// do a txt record lookup if the cache doesn't contain a corresponding entry or if the entry is expired
 	if !ok || record.timestamp.Add(handler.txtRecords.ttl).Before(time.Now()) {
-<<<<<<< HEAD
-		fmt.Print(time.Now())
-=======
->>>>>>> e6b47cc5
 		records, err := net.LookupTXT(hostname)
 		if err != nil {
 			return serializedAccess, root, err
