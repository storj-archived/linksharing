--- conflicted
+++ resolved
@@ -79,28 +79,26 @@
 1. Share an object or path to an object. 
    If you are sharing an entire bucket or sub-folder, you will want to name your home page index.html.
    Anything shared with `--dns` will be readonly and available publicly (no secret key needed).
+   
+   `uplink share --dns <hostname> sj://<path>`
 
-`uplink share --dns <hostname> sj://<path>`
+   Prints a zone file with the information needed to create 3 dns records. Remember to update the $ORIGIN with your domain name. You may also change the $TTL.
 
-Prints a zone file with the information needed to create 3 dns records. Remember to update the $ORIGIN with your domain name. You may also change the $TTL.
-
-```
-$ORIGIN example.com.
-$TTL    3600
-<hostname>    	IN	CNAME	link.tardigradeshare.io.
-txt-<hostname> 	IN	TXT  	storj-root:<path>
-txt-<hostname> 	IN	TXT  	storj-access:<access key>
-```
-
-
-For example `uplink share --dns www sj://bucket/prefix` will output:
-```
-$ORIGIN example.com.
-$TTL    3600
-www    	IN	CNAME	link.tardigradeshare.io.
-txt-www	IN	TXT  	storj-root:bucket/prefix
-txt-www	IN	TXT  	storj-access:jqaz8xihdea93jfbaks8324jrhq1
-```
+   ```
+   $ORIGIN example.com.
+   $TTL    3600
+   <hostname>    	IN	CNAME	link.tardigradeshare.io.
+   txt-<hostname> 	IN	TXT  	storj-root:<path>
+   txt-<hostname> 	IN	TXT  	storj-access:<access key>
+   ```
+   For example `uplink share --dns www sj://bucket/prefix` will output:
+   ```
+   $ORIGIN example.com.
+   $TTL    3600
+   www    	IN	CNAME	link.tardigradeshare.io.
+   txt-www	IN	TXT  	storj-root:bucket/prefix
+   txt-www	IN	TXT  	storj-access:jqaz8xihdea93jfbaks8324jrhq1
+   ```
 
 2. Create a CNAME record on your hostname using our linksharing common URL `link.tardigradeshare.io.` as the target name.
  
@@ -120,10 +118,6 @@
     
 5. Without further action, your site will be served with http. You can secure your site by using a https proxy server such as [Cloudflare](https://www.cloudflare.com/)
 
-<<<<<<< HEAD
 6. That's it! You should be all set to access your website e.g. `http://www.example.test`
-=======
-6. That's it! You should be all set to access your website e.g. `http://yourHostName.examplesite.test`
->>>>>>> 2ddebc07
 
 [Maxmind]: https://dev.maxmind.com/geoip/geoipupdate/